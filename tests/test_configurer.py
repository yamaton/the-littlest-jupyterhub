"""
Test configurer
"""

import os

from tljh import configurer


class MockConfigurer:
    """
    Mock a Traitlet Configurable object.

    Equivalent to the `c` in `c.JupyterHub.some_property` method of setting
    traitlet properties. If an accessed attribute doesn't exist, a new instance
    of EmtpyObject is returned. This lets us set arbitrary attributes two
    levels deep.

      >>> c = MockConfigurer()
      >>> c.FirstLevel.second_level = 'hi'
      >>> c.FirstLevel.second_level == 'hi'
      True
      >>> hasattr(c.FirstLevel, 'does_not_exist')
      False
    """

    class _EmptyObject:
        """
        Empty class for putting attributes in.
        """
        pass

    def __getattr__(self, k):
        if k not in self.__dict__:
            self.__dict__[k] = MockConfigurer._EmptyObject()
        return self.__dict__[k]


def test_mock_configurer():
    """
    Test the MockConfigurer's mocking ability
    """
    m = MockConfigurer()
    m.SomethingSomething = 'hi'
    m.FirstLevel.second_level = 'boo'

    assert m.SomethingSomething == 'hi'
    assert m.FirstLevel.second_level == 'boo'

    assert not hasattr(m.FirstLevel, 'non_existent')


def apply_mock_config(overrides):
    """
    Configure a mock configurer with given overrides.

    overrides should be a dict that matches what you parse from a config.yaml
    """
    c = MockConfigurer()
    configurer.apply_config(overrides, c)
    return c


def test_default_memory_limit():
    """
    Test default per user memory limit
    """
    c = apply_mock_config({})
    assert c.SystemdSpawner.mem_limit is None


def test_set_memory_limit():
    """
    Test setting per user memory limit
    """
    c = apply_mock_config({'limits': {'memory': '42G'}})
    assert c.SystemdSpawner.mem_limit == '42G'


def test_app_default():
    """
    Test default application with no config overrides.
    """
    c = apply_mock_config({})
    # default_url is not set, so JupyterHub will pick default.
    assert not hasattr(c.Spawner, 'default_url')


def test_app_jupyterlab():
    """
    Test setting JupyterLab as default application
    """
    c = apply_mock_config({'user_environment': {'default_app': 'jupyterlab'}})
    assert c.Spawner.default_url == '/lab'


def test_app_nteract():
    """
    Test setting nteract as default application
    """
    c = apply_mock_config({'user_environment': {'default_app': 'nteract'}})
    assert c.Spawner.default_url == '/nteract'


def test_auth_default():
    """
    Test default authentication settings with no overrides
    """
    c = apply_mock_config({})

    assert c.JupyterHub.authenticator_class == 'firstuseauthenticator.FirstUseAuthenticator'
    # Do not auto create users who haven't been manually added by default
    assert not c.FirstUseAuthenticator.create_users


def test_auth_dummy():
    """
    Test setting Dummy Authenticator & password
    """
    c = apply_mock_config({
        'auth': {
            'type': 'dummyauthenticator.DummyAuthenticator',
            'DummyAuthenticator': {
                'password': 'test'
            }
        }
    })
    assert c.JupyterHub.authenticator_class == 'dummyauthenticator.DummyAuthenticator'
    assert c.DummyAuthenticator.password == 'test'


def test_auth_firstuse():
    """
    Test setting FirstUse Authenticator options
    """
    c = apply_mock_config({
        'auth': {
            'type': 'firstuseauthenticator.FirstUseAuthenticator',
            'FirstUseAuthenticator': {
                'create_users': True
            }
        }
    })
    assert c.JupyterHub.authenticator_class == 'firstuseauthenticator.FirstUseAuthenticator'
    assert c.FirstUseAuthenticator.create_users


def test_auth_github():
    """
    Test using GitHub authenticator
    """
    c = apply_mock_config({
        'auth': {
            'type': 'oauthenticator.github.GitHubOAuthenticator',
            'GitHubOAuthenticator': {
                'client_id': 'something',
                'client_secret': 'something-else'
            }
        }
    })
    assert c.JupyterHub.authenticator_class == 'oauthenticator.github.GitHubOAuthenticator'
    assert c.GitHubOAuthenticator.client_id == 'something'
    assert c.GitHubOAuthenticator.client_secret == 'something-else'


<<<<<<< HEAD
def test_traefik_api_default():
    """
    Test default traefik api authentication settings with no overrides
    """
    c = apply_mock_config({})

    assert c.TraefikTomlProxy.traefik_api_username == 'api_admin'
    assert len(c.TraefikTomlProxy.traefik_api_password) == 0


def test_set_traefik_api():
    """
    Test setting per traefik api credentials
    """
    c = apply_mock_config({
        'traefik_api': {
            'username': 'some_user',
            'password': '1234'
        }
    })
    assert c.TraefikTomlProxy.traefik_api_username == 'some_user'
    assert c.TraefikTomlProxy.traefik_api_password == '1234'


def test_load_secrets(tljh_dir):
    """
    Test loading secret files
    """
    with open(os.path.join(tljh_dir, 'state', 'traefik-api.secret'), 'w') as f:
        f.write("traefik-password")

    tljh_config = configurer.load_config()
    assert tljh_config['traefik_api']['password'] == "traefik-password"
    c = apply_mock_config(tljh_config)
    assert c.TraefikTomlProxy.traefik_api_password == "traefik-password"
=======
def test_auth_native():
    """
    Test setting Native Authenticator
    """
    c = apply_mock_config({
        'auth': {
            'type': 'nativeauthenticator.NativeAuthenticator',
            'NativeAuthenticator': {
                'open_signup': True,
            }
        }
    })
    assert c.JupyterHub.authenticator_class == 'nativeauthenticator.NativeAuthenticator'
    assert c.NativeAuthenticator.open_signup == True
>>>>>>> 9fd29417
<|MERGE_RESOLUTION|>--- conflicted
+++ resolved
@@ -163,7 +163,6 @@
     assert c.GitHubOAuthenticator.client_secret == 'something-else'
 
 
-<<<<<<< HEAD
 def test_traefik_api_default():
     """
     Test default traefik api authentication settings with no overrides
@@ -199,7 +198,8 @@
     assert tljh_config['traefik_api']['password'] == "traefik-password"
     c = apply_mock_config(tljh_config)
     assert c.TraefikTomlProxy.traefik_api_password == "traefik-password"
-=======
+
+    
 def test_auth_native():
     """
     Test setting Native Authenticator
@@ -214,4 +214,3 @@
     })
     assert c.JupyterHub.authenticator_class == 'nativeauthenticator.NativeAuthenticator'
     assert c.NativeAuthenticator.open_signup == True
->>>>>>> 9fd29417
